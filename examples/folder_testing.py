from types import NoneType
import guru

# call script with the credentials of the user you want to use
# ex: GURU_USER=user@example.com GURU_TOKEN=abcd1234-abcd-abcd-abcd-abcdabcdabcd python getCardExport.py

""" 
# API token info
email = "someperson@yourcompany.com"
token = "yourapitokengoeshere"

# test collection id
test_collid = "your collection id here"
test_homeslug = "your homeslug here"
test_folderid = "your folder slug here"
test_collSlug = "your collection slug here"
test_parentFolder = "parent folder slug here"
test_cardId = "card Id to use for Testing"
test_deleteFolderId = "delete folder id here"
<<<<<<< HEAD
test_cardId = "card Id to use for Testing"
=======
>>>>>>> 05b6d60a
test_cardItemId = "card itemID for moving a card"
test_targetFolderId = "folderId for move/add card"
test_sourceFolderId = "folderId for move/add card"
test_invalidFolderId = "#$NoBueno!~"
test_doesNotExistFolderId = "BadSlug"
test_cardNotInFolderId = "cardId not in target folder"
<<<<<<< HEAD
=======
 """
email = "mhornak@getguru.com"
token = "0ab65098-43df-42d6-9d22-bf4117f6b163"
test_collid = "786f6fc8-413b-418d-ba9b-fba974192401"
test_homeslug = "iGqxqEgT"
test_folderid = "TEqxqbac"
test_collSlug = "88p0n1"
test_parentFolder = "T78e4oKc"
test_cardId = "cce89717-a41c-46a4-a3eb-1427cf9578da"
test_cardItemId = "4144d703-c192-4ad4-9328-c149e952a719"
test_targetFolderId = "id99LrRT"
test_sourceFolderId = "TEqxqbac"
test_invalidFolderId = "#$NoBueno!~"
test_doesNotExistFolderId = "BadSlug"
test_cardNotInFolderId = "e7e48e2b-26c7-469d-86ab-33ee9bef314c"

>>>>>>> 05b6d60a

g = guru.Guru(email, token, qa=True)

""" 
# get folders for a collection
print("#########  Folders stuff #########")
collectionFolders = g.get_folders(test_collid)
print("# of folders: %s" % len(collectionFolders))
for colFolder in collectionFolders:
  print("collection Folder: %s" % colFolder.title)

# get a folder now...
print("#########  Folder stuff #########")
folder = g.get_folder(test_folderid)
print("folder name: %s" % folder)

# iterate thru the folders
for subfolder in folder.folders:
  print("sub folder name: %s" % subfolder.title)
  # Ok, now see if lazy loading of the folders work, not explicity calling get_items, that is handled undder the .folders and .cards methods of the Folder object.
  # subfolder.get_items()

  for subsubfolder in subfolder.folders:
    print("sub-sub-folder name: %s" % subsubfolder.title)

# get a non-existent folder now...
print("#########  Non-Existent Folder stuff #########")
nonfolder = g.get_folder("ThisFolderSlugDoesntExist")
if nonfolder == None:
  print("folder does not exist!!!")

print("#########  Cards #########")
for card in folder.cards:
  print("card name: %s" % card.title)

print("#########  All Items #########")
for item in folder.items:
  print("folder items: %s" % item.title)

print("########  Add a Folder Test #1 add folder to top of Collection ######")
addFolder = g.add_folder(
    "folder top of collection", test_collSlug)
print("add folder top of Collection - Title: %s" % addFolder.title)

print("########  Add a Folder Test #2 add folder to another folder in the collection")
addFolder = g.add_folder(
    "folder in another folder 1", test_collSlug, parentFolder=test_parentFolder)
print("add folder top of Collection - Title: %s" % addFolder.title)

print("########  Add a Folder Test #3 add folder 2 folder, verify first")
addFolder = g.add_folder(
    "folder in another folder - first", test_collSlug, parentFolder=test_parentFolder)
print("add folder in folder, make sure it's still first - Title: %s" %
      addFolder.title)

print("########  Add a Card to a Folder Testing... ##########")
updatedFolder = g.add_card_to_folder(test_cardId, test_folderid)
print(f"Card title: {updatedFolder}")

print("########  Delete a Folder Test #1 using UUID, Slug, Object and Name")
response = g.delete_folder(test_deleteFolderId)
print("Delete worked? : %s" % response)
<<<<<<< HEAD


# get Card, Source and Target objects to test add/move/remove cards w/objects..
=======
"""


# get Card, Source and Target objects to test add/move cards w/objects..
>>>>>>> 05b6d60a
card = g.get_card(test_cardId)
print(f"card name: {card.title}")

source_folder = g.get_folder(test_sourceFolderId)
print(f"folder name: {source_folder.title}")

target_folder = g.get_folder(test_targetFolderId)
print(f"target folder nane: {target_folder.title}")

<<<<<<< HEAD
print("######## Remove a Card from a Folder ##########")
response = g.remove_card_from_folder(test_cardNotInFolderId, target_folder)
print(f"Response: {response}")
=======
# move a card from one folder to another, needs card, source and target folders
response = g.move_card_to_folder(
    card, source_folder, target_folder)
print(response)
# add an existing card to a folder, need card and target folder

# response = g.add_card_to_folder(test_cardId, test_targetFolderId)

for x in source_folder.cards:
  print(f"source card title: {x.title}")

# for c in target_folder.cards:
#   print(f"target card title: {c.title}")


# # add an existing card to a folder, need card and target folder
# response = g.add_card_to_folder(test_cardId, test_targetFolderId)

# # move a card using the Folder object's .move_card() method
# response = source_folder.move_card(card, target_folder)

# # add a card using the Folder object's .add_card() method
# response = source_folder.add_card(card)
>>>>>>> 05b6d60a
<|MERGE_RESOLUTION|>--- conflicted
+++ resolved
@@ -4,7 +4,7 @@
 # call script with the credentials of the user you want to use
 # ex: GURU_USER=user@example.com GURU_TOKEN=abcd1234-abcd-abcd-abcd-abcdabcdabcd python getCardExport.py
 
-""" 
+
 # API token info
 email = "someperson@yourcompany.com"
 token = "yourapitokengoeshere"
@@ -17,35 +17,14 @@
 test_parentFolder = "parent folder slug here"
 test_cardId = "card Id to use for Testing"
 test_deleteFolderId = "delete folder id here"
-<<<<<<< HEAD
 test_cardId = "card Id to use for Testing"
-=======
->>>>>>> 05b6d60a
 test_cardItemId = "card itemID for moving a card"
 test_targetFolderId = "folderId for move/add card"
 test_sourceFolderId = "folderId for move/add card"
 test_invalidFolderId = "#$NoBueno!~"
 test_doesNotExistFolderId = "BadSlug"
 test_cardNotInFolderId = "cardId not in target folder"
-<<<<<<< HEAD
-=======
- """
-email = "mhornak@getguru.com"
-token = "0ab65098-43df-42d6-9d22-bf4117f6b163"
-test_collid = "786f6fc8-413b-418d-ba9b-fba974192401"
-test_homeslug = "iGqxqEgT"
-test_folderid = "TEqxqbac"
-test_collSlug = "88p0n1"
-test_parentFolder = "T78e4oKc"
-test_cardId = "cce89717-a41c-46a4-a3eb-1427cf9578da"
-test_cardItemId = "4144d703-c192-4ad4-9328-c149e952a719"
-test_targetFolderId = "id99LrRT"
-test_sourceFolderId = "TEqxqbac"
-test_invalidFolderId = "#$NoBueno!~"
-test_doesNotExistFolderId = "BadSlug"
-test_cardNotInFolderId = "e7e48e2b-26c7-469d-86ab-33ee9bef314c"
 
->>>>>>> 05b6d60a
 
 g = guru.Guru(email, token, qa=True)
 
@@ -108,16 +87,9 @@
 print("########  Delete a Folder Test #1 using UUID, Slug, Object and Name")
 response = g.delete_folder(test_deleteFolderId)
 print("Delete worked? : %s" % response)
-<<<<<<< HEAD
-
-
-# get Card, Source and Target objects to test add/move/remove cards w/objects..
-=======
 """
 
-
 # get Card, Source and Target objects to test add/move cards w/objects..
->>>>>>> 05b6d60a
 card = g.get_card(test_cardId)
 print(f"card name: {card.title}")
 
@@ -127,21 +99,20 @@
 target_folder = g.get_folder(test_targetFolderId)
 print(f"target folder nane: {target_folder.title}")
 
-<<<<<<< HEAD
 print("######## Remove a Card from a Folder ##########")
 response = g.remove_card_from_folder(test_cardNotInFolderId, target_folder)
 print(f"Response: {response}")
-=======
+
 # move a card from one folder to another, needs card, source and target folders
-response = g.move_card_to_folder(
-    card, source_folder, target_folder)
-print(response)
+# response = g.move_card_to_folder(
+#     card, source_folder, target_folder)
+# print(response)
 # add an existing card to a folder, need card and target folder
 
 # response = g.add_card_to_folder(test_cardId, test_targetFolderId)
 
-for x in source_folder.cards:
-  print(f"source card title: {x.title}")
+# for x in source_folder.cards:
+#   print(f"source card title: {x.title}")
 
 # for c in target_folder.cards:
 #   print(f"target card title: {c.title}")
@@ -154,5 +125,4 @@
 # response = source_folder.move_card(card, target_folder)
 
 # # add a card using the Folder object's .add_card() method
-# response = source_folder.add_card(card)
->>>>>>> 05b6d60a
+# response = source_folder.add_card(card)