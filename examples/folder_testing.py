from types import NoneType
import guru

# call script with the credentials of the user you want to use
# ex: GURU_USER=user@example.com GURU_TOKEN=abcd1234-abcd-abcd-abcd-abcdabcdabcd python getCardExport.py


# API token info
email = "someperson@yourcompany.com"
token = "yourapitokengoeshere"

# test collection id
test_collid = "your collection id here"
test_homeslug = "your homeslug here"
test_folderid = "your folder slug here"
test_collSlug = "your collection slug here"
test_parentFolder = "parent folder slug here"
test_cardId = "card Id to use for Testing"
test_deleteFolderId = "delete folder id here"
test_cardId = "card Id to use for Testing"
test_cardItemId = "card itemID for moving a card"
test_targetFolderId = "folderId for move/add card"
test_sourceFolderId = "folderId for move/add card"
test_invalidFolderId = "#$NoBueno!~"
test_doesNotExistFolderId = "BadSlug"
test_cardNotInFolderId = "cardId not in target folder"


g = guru.Guru(email, token, qa=True)

<<<<<<< HEAD
"""
=======

>>>>>>> c595daef
# get folders for a collection
# print("#########  Folders stuff #########")
# collectionFolders = g.get_folders(test_collid)
# print("# of folders: %s" % len(collectionFolders))
# for colFolder in collectionFolders:
#   print("collection Folder: %s" % colFolder.title)

# get a folder now...
print("#########  Folder stuff #########")
folder = g.get_folder(test_folderid)
print("folder name: %s" % folder)

# iterate thru the folders
# for subfolder in folder.folders:
#   print("sub folder name: %s" % subfolder.title)
#   # Ok, now see if lazy loading of the folders work, not explicity calling get_items, that is handled undder the .folders and .cards methods of the Folder object.
#   # subfolder.get_items()

#   for subsubfolder in subfolder.folders:
#     print("sub-sub-folder name: %s" % subsubfolder.title)

# get a non-existent folder now...
# print("#########  Non-Existent Folder stuff #########")
# nonfolder = g.get_folder("ThisFolderSlugDoesntExist")
# if nonfolder == None:
#   print("folder does not exist!!!")

# print("#########  Cards #########")
# for card in folder.cards:
#   print("card name: %s" % card.title)

# print("#########  All Items #########")
# for item in folder.items:
#   print("folder items: %s" % item.title)

# print("########  Add a Folder Test #1 add folder to top of Collection ######")
# addFolder = g.add_folder(
#     "folder top of collection", test_collSlug)
# print("add folder top of Collection - Title: %s" % addFolder.title)

# print("########  Add a Folder Test #2 add folder to another folder in the collection")
# addFolder = g.add_folder(
#     "folder in another folder 1", test_collSlug, parentFolder=test_parentFolder)
# print("add folder top of Collection - Title: %s" % addFolder.title)

# print("########  Add a Folder Test #3 add folder 2 folder, verify first")
# addFolder = g.add_folder(
#     "folder in another folder - first", test_collSlug, parentFolder=test_parentFolder)
# print("add folder in folder, make sure it's still first - Title: %s" %
#       addFolder.title)

# print("########  Add a Card to a Folder Testing... ##########")
# updatedFolder = g.add_card_to_folder(test_cardId, test_folderid)
# print(f"Card title: {updatedFolder}")

# print("########  Delete a Folder Test #1 using UUID, Slug, Object and Name")
# response = g.delete_folder(test_deleteFolderId)
# print("Delete worked? : %s" % response)

# get Card, Source and Target objects to test add/move cards w/objects..
# card = g.get_card(test_cardId)
# print(f"card name: {card.title}")

<<<<<<< HEAD
source_folder = g.get_folder(test_sourceFolderId)
print(f"source folder name: {source_folder.title}")
=======
# source_folder = g.get_folder(test_sourceFolderId)
# print(f"folder name: {source_folder.title}")
>>>>>>> c595daef

# target_folder = g.get_folder(test_targetFolderId)
# print(f"target folder nane: {target_folder.title}")

# print("######## Remove a Card from a Folder ##########")
# response = g.remove_card_from_folder(test_cardNotInFolderId, target_folder)
# print(f"Response: {response}")

# print("######## Remove a Card from a Folder using Folder helper ##########")

# response = source_folder.remove_card(card)
# print(f"Response: {response}")


# move a card from one folder to another, needs card, source and target folders
# response = g.move_card_to_folder(
#     card, source_folder, target_folder)
# print(response)
# add an existing card to a folder, need card and target folder

# response = g.add_card_to_folder(test_cardId, test_targetFolderId)

# for x in source_folder.cards:
#   print(f"source card title: {x.title}")

# for c in target_folder.cards:
#   print(f"target card title: {c.title}")


# # add an existing card to a folder, need card and target folder
# response = g.add_card_to_folder(test_cardId, test_targetFolderId)

# # move a card using the Folder object's .move_card() method
# response = source_folder.move_card(card, target_folder)

# # add a card using the Folder object's .add_card() method
# response = source_folder.add_card(card)

<<<<<<< HEAD
# move folder to another folder

# parent_folder = source_folder.get_parent()
# print(f"parent folder title: {parent_folder.title}")

# home_folder = source_folder.get_home()
# print(f"home folder title: {home_folder.title}")

parent_folder = source_folder.get_parent()
print(f"parent folder title: {parent_folder.title}")
grand_parent_folder = parent_folder.get_parent()
print(f"g-parent folder title: {grand_parent_folder.title}")
response = source_folder.move_folder(grand_parent_folder)
print(f"return from move_folder: {response}")
=======
# move folder to another collection
# response = folder.move_to_collection(test_collid)

response = folder.add_group("Third Folder Group")
print(response)

folder_perms = folder.get_groups()
for pg in folder_perms:
  print(f"Perm: {pg.group.name}")

response = folder.remove_group("Third Folder Group")
print(response)

folder_perms = folder.get_groups()
for pg in folder_perms:
  print(f"Perm: {pg.group.name}")
>>>>>>> c595daef
<|MERGE_RESOLUTION|>--- conflicted
+++ resolved
@@ -28,11 +28,6 @@
 
 g = guru.Guru(email, token, qa=True)
 
-<<<<<<< HEAD
-"""
-=======
-
->>>>>>> c595daef
 # get folders for a collection
 # print("#########  Folders stuff #########")
 # collectionFolders = g.get_folders(test_collid)
@@ -96,13 +91,8 @@
 # card = g.get_card(test_cardId)
 # print(f"card name: {card.title}")
 
-<<<<<<< HEAD
-source_folder = g.get_folder(test_sourceFolderId)
-print(f"source folder name: {source_folder.title}")
-=======
 # source_folder = g.get_folder(test_sourceFolderId)
 # print(f"folder name: {source_folder.title}")
->>>>>>> c595daef
 
 # target_folder = g.get_folder(test_targetFolderId)
 # print(f"target folder nane: {target_folder.title}")
@@ -141,36 +131,35 @@
 # # add a card using the Folder object's .add_card() method
 # response = source_folder.add_card(card)
 
-<<<<<<< HEAD
-# move folder to another folder
-
-# parent_folder = source_folder.get_parent()
-# print(f"parent folder title: {parent_folder.title}")
-
-# home_folder = source_folder.get_home()
-# print(f"home folder title: {home_folder.title}")
-
-parent_folder = source_folder.get_parent()
-print(f"parent folder title: {parent_folder.title}")
-grand_parent_folder = parent_folder.get_parent()
-print(f"g-parent folder title: {grand_parent_folder.title}")
-response = source_folder.move_folder(grand_parent_folder)
-print(f"return from move_folder: {response}")
-=======
 # move folder to another collection
 # response = folder.move_to_collection(test_collid)
 
-response = folder.add_group("Third Folder Group")
-print(response)
+# response = folder.add_group("Third Folder Group")
+# print(response)
 
-folder_perms = folder.get_groups()
-for pg in folder_perms:
-  print(f"Perm: {pg.group.name}")
+# folder_perms = folder.get_groups()
+# for pg in folder_perms:
+#   print(f"Perm: {pg.group.name}")
 
-response = folder.remove_group("Third Folder Group")
-print(response)
+# response = folder.remove_group("Third Folder Group")
+# print(response)
 
-folder_perms = folder.get_groups()
-for pg in folder_perms:
-  print(f"Perm: {pg.group.name}")
->>>>>>> c595daef
+# folder_perms = folder.get_groups()
+# for pg in folder_perms:
+#   print(f"Perm: {pg.group.name}")
+
+# Move a Folder to another Folder
+# response = folder.move_folder(test_targetFolderId)
+# print(response)
+
+# Parent and Home Folder
+# print(f"Parent Folder: {folder.get_parent().title}")
+# print(f"Home board: {folder.get_home().title}")
+
+# Get a card from a Folder
+
+# for c in folder.cards:
+#   print(f"target card title: {c.id}")
+
+# print(
+#     f"Card from Folder object: {folder.get_card(test_cardId).title}")