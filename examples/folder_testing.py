--- conflicted
+++ resolved
@@ -13,27 +13,13 @@
 test_collid = "your collection id here"
 test_homeslug = "your homeslug here"
 test_folderid = "your folder slug here"
-<<<<<<< HEAD
-"""
-email = "mhornak@getguru.com"
-token = "0ab65098-43df-42d6-9d22-bf4117f6b163"
-test_collid = "786f6fc8-413b-418d-ba9b-fba974192401"
-test_homeslug = "iGqxqEgT"
-test_folderid = "TEqxqbac"
-test_collSlug = "88p0n1"
-test_otherCollSlug = "dx7vjz"
-test_addfolderSlug = "TKa7z7Bc"
-test_addfolderTitle = "Another Folder"
-test_delFolderSlug = "iR8n8KyT"
-=======
 test_collSlug = "your collection slug here"
 test_parentFolder = "parent folder slug here"
 
->>>>>>> 9c20c9b0
 
 g = guru.Guru(email, token, qa=True)
 
-""" 
+
 # get folders for a collection
 print("#########  Folders stuff #########")
 collectionFolders = g.get_folders(test_collid)
@@ -68,11 +54,6 @@
 print("#########  All Items #########")
 for item in folder.items:
   print("folder items: %s" % item.title)
-<<<<<<< HEAD
- """
-booDel = g.delete_folder(test_delFolderSlug)
-print(f"delete folder status: {booDel}")
-=======
 
 
 print("########  Add a Folder Test #1 add folder to top of Collection ######")
@@ -90,5 +71,4 @@
 addFolder = g.add_folder(
     "folder in another folder - first", test_collSlug, parentFolder=test_parentFolder)
 print("add folder in folder, make sure it's still first - Title: %s" %
-      addFolder.title)
->>>>>>> 9c20c9b0
+      addFolder.title)