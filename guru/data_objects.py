--- conflicted
+++ resolved
@@ -1,13 +1,9 @@
 
-<<<<<<< HEAD
-from guru.util import find_by_name_or_id, find_by_id, compare_datetime_string
-=======
 import markdown
 from urllib.parse import quote
 from bs4 import BeautifulSoup
 
 from guru.util import find_by_name_or_id, find_by_id
->>>>>>> 4407bf32
 
 
 def find_urls_in_doc(doc):
