--- conflicted
+++ resolved
@@ -305,12 +305,10 @@
     self.status = user_obj.get("status")
     self.groups = [Group(group) for group in data.get("groups", [])]
 
-<<<<<<< HEAD
   def has_group(self, group):
     return True if find_by_name_or_id(self.groups, group) else False
 
-=======
->>>>>>> e8d91da0
+
 class Tag:
   def __init__(self, data):
     self.id = data.get("id")
@@ -325,6 +323,7 @@
       "categoryName": self.category,
       "categoryId": self.category_id,
     }
+
 
 class Verifier:
   def __init__(self, data):
