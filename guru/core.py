--- conflicted
+++ resolved
@@ -2614,109 +2614,6 @@
     # return the response
     return status_to_bool(response.status_code)
 
-<<<<<<< HEAD
-  def get_shared_folder_groups(self, folder):
-    """
-      Get shared groups on a folder
-      Args:
-        folder (str, required): the ID/Slug/Name/Folder Object you are getting groups for
-
-      Returns: 
-        FolderPermissions object.
-    """
-    folder_obj = self.get_folder(folder)
-    if not folder_obj:
-      raise ValueError(f"couldn't find folder! : {folder}")
-
-    url = "%s/folders/%s/permissions" % (self.base_url, folder_obj.id)
-    response = self.__get(url)
-    return [FolderPermission(f) for f in response.json()]
-
-  def add_shared_folder_group(self, folder, group):
-    """
-    Shares a folder with a group using the folder Permissions settings.
-    This is how you share specific folders with groups that don't have full
-    read access to the collection.
-
-    You can also do this through the folder object's .add_group() method:
-
-    ```
-    # load a folder using its slug and share it with a group:
-    folder = g.get_folder("KTRX8zMT")
-    folder.add_group("Sales")
-    ```
-
-    Args:
-            folder (str or folder): The folder's ID or slug or a folder object.
-            group (str or Group): The group's name or ID or a Group object.
-
-    Returns:
-            bool: True if it was successful and False otherwise.
-    """
-    group_obj = self.get_group(group)
-    if not group_obj:
-      raise ValueError(f"couldn't find group! : {group}")
-
-    folder_obj = self.get_folder(folder)
-    if not folder_obj:
-      raise ValueError(f"couldn't find folder! : {folder}")
-
-    data = [{
-        "type": "group",
-        "role": "MEMBER",
-        "group": {
-            "id": group_obj.id
-        }
-    }]
-
-    url = "%s/folders/%s/permissions" % (self.base_url, folder_obj.id)
-    response = self.__post(url, data)
-    return status_to_bool(response.status_code)
-
-  def remove_shared_folder_group(self, folder, group):
-    """
-    removes a group from the folder.
-    You can also do this through the folder object's .remove_group() method
-
-    ```
-    # load a folder using its slug and share it with a group:
-    folder = g.get_folder("KTRX8zMT")
-    folder.remove_group("Sales")
-    ```
-
-    Args:
-            folder (str or folder): The folder's ID or slug or a folder object.
-            group (str or Group): The group's name or ID or a Group object.
-
-    Returns:
-            Boolean: True if it was successful and False otherwise.
-    """
-    group_obj = self.get_group(group)
-    if not group_obj:
-      raise ValueError(f"couldn't find group! : {group}")
-
-    folder_obj = self.get_folder(folder)
-    if not folder_obj:
-      raise ValueError(f"couldn't find folder! : {folder}")
-
-    # find the id of the permission assignment.
-    perm_obj = None
-    for perm in self.get_shared_folder_groups(folder_obj):
-      if perm.group.id == group_obj.id:
-        perm_obj = perm
-        break
-
-    if not perm_obj:
-      # did not find perm, just log message here and return False. No Error
-      self.__log(make_red(
-          "could not find assigned permission for group %s, maybe it's not assigned to this folder" % group))
-      return False
-
-    url = "%s/folders/%s/permissions/%s" % (
-        self.base_url, folder_obj.id, perm_obj.id)
-    response = self.__delete(url)
-    return status_to_bool(response.status_code)
-=======
   def move_folder_to_collection(self, folder, collection, timeout=0):
     """
     Moves a folder to a different collection.
@@ -2772,7 +2669,6 @@
       return self.__wait_for_bulkop(url, timeout)
     else:
       return status_to_bool(response.status_code)
->>>>>>> 36ddce4b
 
   def get_boards(self, collection=None, board_group=None, cache=False):
     """
