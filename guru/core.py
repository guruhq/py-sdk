--- conflicted
+++ resolved
@@ -2309,7 +2309,6 @@
     folders_response = self.__get_and_get_all(url, cache)
     return [Folder(f, guru=self) for f in folders_response]
 
-<<<<<<< HEAD
   def delete_folder(self, folder, collection=None, remove_type=None):
     """
     Deletes a folder
@@ -2344,7 +2343,7 @@
     print(url)
     response = self.__delete(url)
     return status_to_bool(response.status_code)
-=======
+
   def add_folder(self, title, collection, parentFolder=None, description=None):
     """
     Creates a new folder in the specified collection and optionally in another Folder in the collection. This will alway put the folder at the top (fist) of the list.
@@ -2421,7 +2420,6 @@
     response = self.__post(url, data)
     if status_to_bool(response.status_code):
       return Folder(response.json(), guru=self)
->>>>>>> 9c20c9b0
 
   def get_boards(self, collection=None, board_group=None, cache=False):
     """
