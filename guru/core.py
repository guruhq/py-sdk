--- conflicted
+++ resolved
@@ -2540,11 +2540,11 @@
 
     # clear the cache for the folder since we moved a card...
     self.__clear_cache(
-        f"{self.base_url}/folders/{target_folder_slug}/items")
+        f"{self.base_url}/folders/{target_folder_obj.id}/items")
     self.__clear_cache(
         f"{self.base_url}/folders/{source_folder_slug}/items")
 
-    url = f"{self.base_url}/folders/{target_folder_slug}/action"
+    url = f"{self.base_url}/folders/{target_folder_obj.id}/action"
     response = self.__post(url, data)
     if status_to_bool(response.status_code):
       # refresh the internal items for the source and target Folders
@@ -2666,16 +2666,15 @@
     # return the response
     return status_to_bool(response.status_code)
 
-<<<<<<< HEAD
   def get_parent_folder(self, folder):
     """
-    Gets a folder's parent Folder object
+    Return a folder's parent Folder
 
     Args: 
       folder (str, required): the ID/Slug/Name/Folder Object
 
     Returns:
-      folder object representing the folder's parent
+      Folder object
     """
     # get the folder object if possible...
     folder_obj = self.get_folder(folder)
@@ -2685,33 +2684,32 @@
 
     # we have a folder_id, make the call to get the parent folder
     url = f"{self.base_url}/folders/{folder_slug}/parent"
-    folder_response = self.__get(url)
-    if status_to_bool(folder_response.status_code):
-      return Folder(folder_response.json(), guru=self)
+    response = self.__get(url)
+    if status_to_bool(response.status_code):
+      return Folder(response.json(), guru=self)
 
   def get_home_folder(self, collection):
     """
-    Loads a collection's home folder. The home folder is the object
+    Returns a collection's home folder. The home folder is the object
     that lists all of the folders and cards in the collection
     and shows you the order they're in.
 
     Args:
-            collection (str): The name or ID of the collection whose home
-                    board you're loading.
-
-    Returns:
-            Folder: An object representing the collection's Home Folder.
+      collection (str): The name or ID of the collection.
+
+    Returns:
+      Folder object
     """
     collection_obj = self.get_collection(collection, cache=True)
     if not collection_obj:
-      self.__log(make_red("could not find collection:", collection))
-      return
+      raise ValueError(f"couldn't find collection! : {collection}")
 
     url = "%s/folders/%s" % (
         self.base_url, clean_slug(collection_obj.homeFolderSlug))
     response = self.__get(url)
-    return Folder(response.json(), guru=self)
-=======
+    if status_to_bool(response.status_code):
+      return Folder(response.json(), guru=self)
+
   def get_shared_folder_groups(self, folder):
     """
       Get shared groups on a folder
@@ -2726,7 +2724,8 @@
 
     url = "%s/folders/%s/permissions" % (self.base_url, folder_obj.id)
     response = self.__get(url)
-    return [FolderPermission(f, guru=self, folder=folder_obj) for f in response.json()]
+    if status_to_bool(response.status_code):
+      return [FolderPermission(f, guru=self, folder=folder_obj) for f in response.json()]
 
   def add_shared_folder_group(self, folder, group):
     """
@@ -2740,10 +2739,10 @@
     folder.add_group("Sales")
     ```
     Args:
-            folder (str or folder): The folder's ID or slug or a folder object.
-            group (str or Group): The group's name or ID or a Group object.
-    Returns:
-            bool: True if it was successful and False otherwise.
+      folder (str or folder): The folder's ID or slug or a folder object.
+      group (str or Group): The group's name or ID or a Group object.
+    Returns:
+      bool: True if it was successful and False otherwise.
     """
     group_obj = self.get_group(group)
     if not group_obj:
@@ -2775,10 +2774,10 @@
     folder.remove_group("Sales")
     ```
     Args:
-            folder (str or folder): The folder's ID or slug or a folder object.
-            group (str or Group): The group's name or ID or a Group object.
-    Returns:
-            bool: True if it was successful and False otherwise.
+      folder (str or folder): The folder's ID or slug or a folder object.
+      group (str or Group): The group's name or ID or a Group object.
+    Returns:
+      bool: True if it was successful and False otherwise.
     """
     group_obj = self.get_group(group)
     if not group_obj:
@@ -2809,19 +2808,18 @@
     """
     Moves a folder to a different collection.
     Args:
-            folder (str or Folder): The folder to be moved. Valid values : id, slug, or a Folder object.
-            collection (str or Collection): The collection you're moving the folder to. Can
-                    either be the collection's title, ID, or the Collection object.
-            timeout (int, optional): The API call to move a folder just queues up the operation.
-                    This parameter is used if you want to wait until Guru is done moving the folder to
-                    its new collection. This helpful if you want to do multiple operations, like move
-                    a folder to a new collection then add it to a folder group there. By default this is
-                    0 so it doesn't wait. If you set a timeout of 10, we'll wait up to 10 seconds to
-                    see if the move completes.
-
-    Returns:
-            Boolean: True if it was successful and False otherwise. False could mean that there was
-                     an error or that you were waiting for the operation to finish and it timed out.
+      folder (str or Folder): The folder to move. Valid values : id, slug, or a Folder object.
+      collection (str or Collection): The collection you're moving the folder to. Can
+              either be the collection's title, ID, or the Collection object.
+      timeout (int, optional): The API call to move a folder just queues up the operation.
+              This parameter is used if you want to wait until Guru is done moving the folder to
+              its new collection. This helpful if you want to do multiple operations, like move
+              a folder to a new collection then add it to a folder group there. By default this is
+              0 so it doesn't wait. If you set a timeout of 10, we'll wait up to 10 seconds to
+              see if the move completes.
+
+    Returns:
+      Boolean: True if it was successful and False otherwise. False could mean that there was an error or that you were waiting for the operation to finish and it timed out.
     """
     folder_obj = self.get_folder(folder)
     if not folder_obj:
@@ -2860,7 +2858,6 @@
       return self.__wait_for_bulkop(url, timeout)
     else:
       return status_to_bool(response.status_code)
->>>>>>> c595daef
 
   def get_boards(self, collection=None, board_group=None, cache=False):
     """
