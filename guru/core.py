--- conflicted
+++ resolved
@@ -1,11 +1,8 @@
 
 import os
 import re
-<<<<<<< HEAD
 import sys
-=======
 import time
->>>>>>> e8d91da0
 import requests
 
 from requests.auth import HTTPBasicAuth
