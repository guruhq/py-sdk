--- conflicted
+++ resolved
@@ -5,11 +5,8 @@
 import yaml
 import shutil
 import requests
-<<<<<<< HEAD
 import pytz
-=======
 import dateutil.parser
->>>>>>> 59b4c791
 
 from datetime import datetime
 from bs4 import BeautifulSoup
@@ -184,7 +181,15 @@
   if filtered:
     return filtered[0]
 
-<<<<<<< HEAD
+def format_timestamp(timestamp):
+  """
+  Return a timestamp formatted like: 2021-03-15T00:00:00-04:00
+
+  The input can vary. It might be a shorter value, like just "2021-03-15",
+  or it could be more complete.
+  """
+  return "%s-00:00" % dateutil.parser.parse(timestamp).isoformat()
+
 def compare_datetime_string(date_to_compare, comparison, date_str_format, date_to_compare_against="", tz_aware=False):
   """
   Compares 2 datetime strings
@@ -227,13 +232,3 @@
     raise ValueError("Please provide a valid comparison option (lt, gt, lt_or_eq, gt_or_eq, eq, ne")
 
 
-=======
-def format_timestamp(timestamp):
-  """
-  Return a timestamp formatted like: 2021-03-15T00:00:00-04:00
-
-  The input can vary. It might be a shorter value, like just "2021-03-15",
-  or it could be more complete.
-  """
-  return "%s-00:00" % dateutil.parser.parse(timestamp).isoformat()
->>>>>>> 59b4c791
