--- conflicted
+++ resolved
@@ -64,11 +64,10 @@
     test3 = guru.http_get("https://www.example.com/test3", cache=False)
     self.assertEqual(test3, "háček señor Chișinău")
 
-<<<<<<< HEAD
   def test_format_timestamp(self):
     self.assertEqual(guru.format_timestamp("2021-03-01"), "2021-03-01T00:00:00-00:00")
     self.assertEqual(guru.format_timestamp("2021-03-01T01:23:45"), "2021-03-01T01:23:45-00:00")
-=======
+
   @responses.activate
   def test_http_post(self):
     responses.add(responses.POST, "https://www.example.com/post1", body="post1")
@@ -92,5 +91,4 @@
       "method": "POST",
       "url": "https://www.example.com/post2",
       "body": ["a"]
-    }])
->>>>>>> f9396be5
+    }])